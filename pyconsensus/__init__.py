--- conflicted
+++ resolved
@@ -163,14 +163,9 @@
                 distMatrix[clusters[x].reporterIndexVec[i]] = clusters[x].dist
         repVector = zeros([numReporters, 1]).astype(float)
         for x in range(len(distMatrix)):
-<<<<<<< HEAD
             repVector[x] = 1 - distMatrix[x]/amax(distMatrix)
-=======
-            repVector[x] = 1 / ((1 + distMatrix[x])**2)
+            # repVector[x] = 1 / ((1 + distMatrix[x])**2)
             # repVector[x] = 1 / (distMatrix[x]+.1)
-        if np.isnan(repVector).any():
-            import ipdb; ipdb.set_trace()
->>>>>>> 271abf04
         n = self.normalize(repVector)
         return(n.flatten())
 
