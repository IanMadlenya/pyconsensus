--- conflicted
+++ resolved
@@ -364,16 +364,16 @@
                 new_rep_list.append(new_rep[c])
             new_rep_list = np.array(new_rep_list) - min(new_rep_list)
             nc = new_rep_list / sum(new_rep_list)
-            logging.warning(nc)
+            # logging.warning(nc)
             self.convergence = True
 
         elif self.algorithm == "clusterfeck":
             weighted_mean, wcd, covariance_matrix, first_loading, first_score = self.wpca(reports_filled)
             nc = self.cluster(reports_filled, self.reptokens)
+            self.convergence = True
 
         elif self.algorithm == "absolute":
             weighted_mean, wcd, covariance_matrix, first_loading, first_score = self.wpca(reports_filled)
-<<<<<<< HEAD
             U, Sigma, Vt = np.linalg.svd(covariance_matrix)
             net_score = np.zeros(self.num_reports)
             for i in range(self.max_components):
@@ -389,12 +389,6 @@
                     print "  Nonconformity:", np.round(net_score, 6)
                     print
             nc = self.nonconformity(net_score, reports_filled)
-=======
-            mean = np.mean(first_score)
-            distance = np.abs((first_score - mean))
-            nc = 1 / np.square(1 + distance)
-            scores = first_score
->>>>>>> a90b2018
 
         # Fixed-variance threshold: eigenvalue-weighted sum of score vectors
         elif self.algorithm == "fixed-variance":
